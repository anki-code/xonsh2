import os
import tempfile

from xonsh.lib.os import indir, rmtree

<<<<<<< HEAD
from tools import skip_if_on_windows


@skip_if_on_windows
=======
import pytest

from tools import ON_AZURE_PIPELINES


>>>>>>> 9a3340f1
def test_indir():
    if ON_AZURE_PIPELINES:
        pytest.skip("Not supported")
    with tempfile.TemporaryDirectory() as tmpdir:
        assert ![pwd].output.strip() != tmpdir
        with indir(tmpdir):
            assert ![pwd].output.strip() == tmpdir
        assert ![pwd].output.strip() != tmpdir
        try:
            with indir(tmpdir):
                raise Exception
        except Exception:
            assert ![pwd].output.strip() != tmpdir


def test_rmtree():
    with tempfile.TemporaryDirectory() as tmpdir:
        with indir(tmpdir):
            mkdir rmtree_test
            pushd rmtree_test
            git init
            git config user.email "test@example.com"
            git config user.name "Code Monkey"
            touch thing.txt
            git add thing.txt
            git commit -am "add thing"
            popd
            assert os.path.exists('rmtree_test')
            assert os.path.exists('rmtree_test/thing.txt')
            rmtree('rmtree_test', force=True)
            assert not os.path.exists('rmtree_test')
            assert not os.path.exists('rmtree_test/thing.txt')
<|MERGE_RESOLUTION|>--- conflicted
+++ resolved
@@ -3,21 +3,11 @@
 
 from xonsh.lib.os import indir, rmtree
 
-<<<<<<< HEAD
 from tools import skip_if_on_windows
 
 
 @skip_if_on_windows
-=======
-import pytest
-
-from tools import ON_AZURE_PIPELINES
-
-
->>>>>>> 9a3340f1
 def test_indir():
-    if ON_AZURE_PIPELINES:
-        pytest.skip("Not supported")
     with tempfile.TemporaryDirectory() as tmpdir:
         assert ![pwd].output.strip() != tmpdir
         with indir(tmpdir):
