--- conflicted
+++ resolved
@@ -1874,16 +1874,12 @@
         if vd is None:
             vd = Var(default="", doc_default="")
         if vd.doc_default is DefaultNotGiven:
-<<<<<<< HEAD
             var_default = self._vars.get(key, "<default not set>").default
             dval = (
                 "not defined"
                 if var_default is DefaultNotGiven
                 else pprint.pformat(var_default)
             )
-=======
-            dval = pprint.pformat(vd.default)
->>>>>>> d36d1547
             vd = vd._replace(doc_default=dval)
         return vd
 
