#!/usr/bin/env python
# Copyright (c) 2002-2007 ActiveState Software Inc.

# Permission is hereby granted, free of charge, to any person obtaining a
# copy of this software and associated documentation files (the
# "Software"), to deal in the Software without restriction, including
# without limitation the rights to use, copy, modify, merge, publish,
# distribute, sublicense, and/or sell copies of the Software, and to
# permit persons to whom the Software is furnished to do so, subject to
# the following conditions:
#
# The above copyright notice and this permission notice shall be included
# in all copies or substantial portions of the Software.
#
# THE SOFTWARE IS PROVIDED "AS IS", WITHOUT WARRANTY OF ANY KIND, EXPRESS
# OR IMPLIED, INCLUDING BUT NOT LIMITED TO THE WARRANTIES OF
# MERCHANTABILITY, FITNESS FOR A PARTICULAR PURPOSE AND NONINFRINGEMENT.
# IN NO EVENT SHALL THE AUTHORS OR COPYRIGHT HOLDERS BE LIABLE FOR ANY
# CLAIM, DAMAGES OR OTHER LIABILITY, WHETHER IN AN ACTION OF CONTRACT,
# TORT OR OTHERWISE, ARISING FROM, OUT OF OR IN CONNECTION WITH THE
# SOFTWARE OR THE USE OR OTHER DEALINGS IN THE SOFTWARE.
#
# Author:
#   Trent Mick (TrentM@ActiveState.com)
# Home:
#   http://trentm.com/projects/which/

r"""Find the full path to commands.

which(command, path=None, verbose=0, exts=None)
    Return the full path to the first match of the given command on the
    path.

whichall(command, path=None, verbose=0, exts=None)
    Return a list of full paths to all matches of the given command on
    the path.

whichgen(command, path=None, verbose=0, exts=None)
    Return a generator which will yield full paths to all matches of the
    given command on the path.

By default the PATH environment variable is searched (as well as, on
Windows, the AppPaths key in the registry), but a specific 'path' list
to search may be specified as well.  On Windows, the PATHEXT environment
variable is applied as appropriate.

If "verbose" is true then a tuple of the form
    (<fullpath>, <matched-where-description>)
is returned for each match. The latter element is a textual description
of where the match was found. For example:
    from PATH element 0
    from HKLM\SOFTWARE\...\perl.exe
"""

_cmdlnUsage = """
    Show the full path of commands.

    Usage:
        which [<options>...] [<command-name>...]

    Options:
        -h, --help      Print this help and exit.
        -V, --version   Print the version info and exit.

        -a, --all       Print *all* matching paths.
        -v, --verbose   Print out how matches were located and
                        show near misses on stderr.
        -q, --quiet     Just print out matches. I.e., do not print out
                        near misses.

        -p <altpath>, --path=<altpath>
                        An alternative path (list of directories) may
                        be specified for searching.
        -e <exts>, --exts=<exts>
                        Specify a list of extensions to consider instead
                        of the usual list (';'-separate list, Windows
                        only).

    Show the full path to the program that would be run for each given
    command name, if any. Which, like GNU's which, returns the number of
    failed arguments, or -1 when no <command-name> was given.

    Near misses include duplicates, non-regular files and (on Un*x)
    files without executable access.
"""

__version_info__ = (1, 2, 0)
__version__ = '.'.join(map(str, __version_info__))
__all__ = ["which", "whichall", "whichgen", "WhichError"]

import os
import sys
import stat
<<<<<<< HEAD
import getopt
import builtins

=======
from collections import MutableSequence
>>>>>>> e662673e

#---- exceptions

class WhichError(Exception):
    pass



#---- internal support stuff

def _getRegisteredExecutable(exeName):
    """Windows allow application paths to be registered in the registry."""
    registered = None
    if sys.platform.startswith('win'):
        if os.path.splitext(exeName)[1].lower() != '.exe':
            exeName += '.exe'
        try:
            import winreg as _winreg
        except ImportError:
            import _winreg
        try:
            key = "SOFTWARE\\Microsoft\\Windows\\CurrentVersion\\App Paths\\" +\
                  exeName
            value = _winreg.QueryValue(_winreg.HKEY_LOCAL_MACHINE, key)
            registered = (value, "from HKLM\\"+key)
        except _winreg.error:
            pass
        if registered and not os.path.exists(registered[0]):
            registered = None
    return registered

def _samefile(fname1, fname2):
    if sys.platform.startswith('win'):
        return ( os.path.normpath(os.path.normcase(fname1)) ==\
            os.path.normpath(os.path.normcase(fname2)) )
    else:
        return os.path.samefile(fname1, fname2)

def _cull(potential, matches, verbose=0):
    """Cull inappropriate matches. Possible reasons:
        - a duplicate of a previous match
        - not a disk file
        - not executable (non-Windows)
    If 'potential' is approved it is returned and added to 'matches'.
    Otherwise, None is returned.
    """
    for match in matches:  # don't yield duplicates
        if _samefile(potential[0], match[0]):
            if verbose:
                sys.stderr.write("duplicate: %s (%s)\n" % potential)
            return None
    else:
        if not stat.S_ISREG(os.stat(potential[0]).st_mode):
            if verbose:
                sys.stderr.write("not a regular file: %s (%s)\n" % potential)
        elif sys.platform != "win32" \
             and not os.access(potential[0], os.X_OK):
            if verbose:
                sys.stderr.write("no executable access: %s (%s)\n"\
                                 % potential)
        else:
            matches.append(potential)
            return potential


#---- module API

def whichgen(command, path=None, verbose=0, exts=None):
    """Return a generator of full paths to the given command.

    "command" is a the name of the executable to search for.
    "path" is an optional alternate path list to search. The default it
        to use the PATH environment variable.
    "verbose", if true, will cause a 2-tuple to be returned for each
        match. The second element is a textual description of where the
        match was found.
    "exts" optionally allows one to specify a list of extensions to use
        instead of the standard list for this system. This can
        effectively be used as an optimization to, for example, avoid
        stat's of "foo.vbs" when searching for "foo" and you know it is
        not a VisualBasic script but ".vbs" is on PATHEXT. This option
        is only supported on Windows.

    This method returns a generator which yields tuples of the form (<path to
    command>, <where path found>).
    """
    matches = []
    if path is None:
        usingGivenPath = 0
        path = os.environ.get("PATH", "").split(os.pathsep)
        if sys.platform.startswith("win"):
            path.insert(0, os.curdir)  # implied by Windows shell
    else:
        usingGivenPath = 1

    # Windows has the concept of a list of extensions (PATHEXT env var).
    if sys.platform.startswith("win"):
        if exts is None:
            exts = builtins.__xonsh_env__['PATHEXT']
            # If '.exe' is not in exts then obviously this is Win9x and
            # or a bogus PATHEXT, then use a reasonable default.
            for ext in exts:
                if ext.lower() == ".exe":
                    break
            else:
<<<<<<< HEAD
                exts = {'.com', '.exe', '.bat'}
        elif not isinstance(exts, list):
=======
                exts = ['.COM', '.EXE', '.BAT']
        elif not isinstance(exts, MutableSequence):
>>>>>>> e662673e
            raise TypeError("'exts' argument must be a list or None")
    else:
        if exts is not None:
            raise WhichError("'exts' argument is not supported on "\
                             "platform '%s'" % sys.platform)
        exts = set()

    # File name cannot have path separators because PATH lookup does not
    # work that way.
    if os.sep in command or os.altsep and os.altsep in command:
        if os.path.exists(command):
            match = _cull((command, "explicit path given"), matches, verbose)
            yield match
    else:
        for i in range(len(path)):
            dirName = path[i]
            # On windows the dirName *could* be quoted, drop the quotes
            if sys.platform.startswith("win") and len(dirName) >= 2\
               and dirName[0] == '"' and dirName[-1] == '"':
                dirName = dirName[1:-1]
            for ext in ({''} | exts):
                absName = os.path.abspath(
                    os.path.normpath(os.path.join(dirName, command+ext)))
                if os.path.isfile(absName):
                    if usingGivenPath:
                        fromWhere = "from given path element %d" % i
                    elif not sys.platform.startswith("win"):
                        fromWhere = "from PATH element %d" % i
                    elif i == 0:
                        fromWhere = "from current directory"
                    else:
                        fromWhere = "from PATH element %d" % (i-1)
                    match = _cull((absName, fromWhere), matches, verbose)
                    if match:
                        yield match
        match = _getRegisteredExecutable(command)
        if match is not None:
            match = _cull(match, matches, verbose)
            if match:
                yield match


def which(command, path=None, verbose=0, exts=None):
    """Return the full path to the first match of the given command on
    the path.

    "command" is a the name of the executable to search for.
    "path" is an optional alternate path list to search. The default it
        to use the PATH environment variable.
    "verbose", if true, will cause a 2-tuple to be returned. The second
        element is a textual description of where the match was found.
    "exts" optionally allows one to specify a list of extensions to use
        instead of the standard list for this system. This can
        effectively be used as an optimization to, for example, avoid
        stat's of "foo.vbs" when searching for "foo" and you know it is
        not a VisualBasic script but ".vbs" is on PATHEXT. This option
        is only supported on Windows.

    If no match is found for the command, a WhichError is raised.
    """
    try:
        absName, fromWhere = whichgen(command, path, verbose, exts).next()
    except StopIteration:
        raise WhichError("Could not find '%s' on the path." % command)
    if verbose:
        return absName, fromWhere
    else:
        return absName


def whichall(command, path=None, verbose=0, exts=None):
    """Return a list of full paths to all matches of the given command
    on the path.

    "command" is a the name of the executable to search for.
    "path" is an optional alternate path list to search. The default it
        to use the PATH environment variable.
    "verbose", if true, will cause a 2-tuple to be returned for each
        match. The second element is a textual description of where the
        match was found.
    "exts" optionally allows one to specify a list of extensions to use
        instead of the standard list for this system. This can
        effectively be used as an optimization to, for example, avoid
        stat's of "foo.vbs" when searching for "foo" and you know it is
        not a VisualBasic script but ".vbs" is on PATHEXT. This option
        is only supported on Windows.
    """
    if verbose:
        return list( whichgen(command, path, verbose, exts) )
    else:
        return list( absName for absName, _ in whichgen(command, path, verbose, exts))



#---- mainline

def main(argv):
    all = 0
    verbose = 0
    altpath = None
    exts = None
    try:
        optlist, args = getopt.getopt(argv[1:], 'haVvqp:e:',
            ['help', 'all', 'version', 'verbose', 'quiet', 'path=', 'exts='])
    except getopt.GetoptErrsor as msg:
        sys.stderr.write("which: error: %s. Your invocation was: %s\n"\
                         % (msg, argv))
        sys.stderr.write("Try 'which --help'.\n")
        return 1
    for opt, optarg in optlist:
        if opt in ('-h', '--help'):
            print(_cmdlnUsage)
            return 0
        elif opt in ('-V', '--version'):
            print( "which %s" % __version__)
            return 0
        elif opt in ('-a', '--all'):
            all = 1
        elif opt in ('-v', '--verbose'):
            verbose = 1
        elif opt in ('-q', '--quiet'):
            verbose = 0
        elif opt in ('-p', '--path'):
            if optarg:
                altpath = optarg.split(os.pathsep)
            else:
                altpath = []
        elif opt in ('-e', '--exts'):
            if optarg:
                exts = optarg.split(os.pathsep)
            else:
                exts = []

    if len(args) == 0:
        return -1

    failures = 0
    for arg in args:
        #print "debug: search for %r" % arg
        nmatches = 0
        for absName, fromWhere in whichgen(arg, path=altpath, verbose=verbose, exts=exts):
            if verbose:
                print( "%s (%s)" % (absName, fromWhere))
            else:
                print(absName)
            nmatches += 1
            if not all:
                break
        if not nmatches:
            failures += 1
    return failures


if __name__ == "__main__":
    sys.exit( main(sys.argv) )

<|MERGE_RESOLUTION|>--- conflicted
+++ resolved
@@ -91,13 +91,9 @@
 import os
 import sys
 import stat
-<<<<<<< HEAD
 import getopt
 import builtins
-
-=======
-from collections import MutableSequence
->>>>>>> e662673e
+import collections.abc as abc
 
 #---- exceptions
 
@@ -203,14 +199,9 @@
                 if ext.lower() == ".exe":
                     break
             else:
-<<<<<<< HEAD
                 exts = {'.com', '.exe', '.bat'}
-        elif not isinstance(exts, list):
-=======
-                exts = ['.COM', '.EXE', '.BAT']
-        elif not isinstance(exts, MutableSequence):
->>>>>>> e662673e
-            raise TypeError("'exts' argument must be a list or None")
+        elif not isinstance(exts, abc.Set):
+            raise TypeError("'exts' argument must be a set or None")
     else:
         if exts is not None:
             raise WhichError("'exts' argument is not supported on "\
