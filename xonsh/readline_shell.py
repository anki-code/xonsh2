# -*- coding: utf-8 -*-
"""The readline based xonsh shell.

Portions of this code related to initializing the readline library
are included from the IPython project.  The IPython project is:

* Copyright (c) 2008-2014, IPython Development Team
* Copyright (c) 2001-2007, Fernando Perez <fernando.perez@colorado.edu>
* Copyright (c) 2001, Janko Hauser <jhauser@zscout.de>
* Copyright (c) 2001, Nathaniel Gray <n8gray@caltech.edu>

"""
import os
import sys
import cmd
import select
import shutil
import builtins
import importlib
import threading
import subprocess
import collections

from xonsh.lazyasd import LazyObject, lazyobject
from xonsh.base_shell import BaseShell
from xonsh.ansi_colors import (
    ansi_partial_color_format,
    ansi_color_style_names,
    ansi_color_style,
)
from xonsh.prompt.base import multiline_prompt
from xonsh.tools import (
    print_exception,
    check_for_partial_string,
    to_bool,
    columnize,
    carriage_return,
)
from xonsh.platform import (
    ON_WINDOWS,
    ON_CYGWIN,
    ON_MSYS,
    ON_DARWIN,
    ON_POSIX,
    os_environ,
)
from xonsh.lazyimps import pygments, pyghooks, winutils
from xonsh.events import events

readline = None
RL_COMPLETION_SUPPRESS_APPEND = RL_LIB = RL_STATE = None
RL_COMPLETION_QUERY_ITEMS = None
RL_CAN_RESIZE = False
RL_DONE = None
RL_VARIABLE_VALUE = None
_RL_STATE_DONE = 0x1000000
_RL_STATE_ISEARCH = 0x0000080

_RL_PREV_CASE_SENSITIVE_COMPLETIONS = "to-be-set"


def setup_readline():
    """Sets up the readline module and completion suppression, if available."""
    global RL_COMPLETION_SUPPRESS_APPEND, RL_LIB, RL_CAN_RESIZE, RL_STATE, readline, RL_COMPLETION_QUERY_ITEMS
    if RL_COMPLETION_SUPPRESS_APPEND is not None:
        return
    for _rlmod_name in ("gnureadline", "readline"):
        try:
            readline = importlib.import_module(_rlmod_name)
            sys.modules["readline"] = readline
        except ImportError:
            pass
        else:
            break

    if readline is None:
        print(
            """Skipping setup. Because no `readline` implementation available.
            Please install a backend (`readline`, `prompt-toolkit`, etc) to use
            `xonsh` interactively.
            See https://github.com/xonsh/xonsh/issues/1170"""
        )
        return

    import ctypes
    import ctypes.util

    uses_libedit = readline.__doc__ and "libedit" in readline.__doc__
    readline.set_completer_delims(" \t\n")
    # Cygwin seems to hang indefinitely when querying the readline lib
    if (not ON_CYGWIN) and (not ON_MSYS) and (not readline.__file__.endswith(".py")):
        RL_LIB = lib = ctypes.cdll.LoadLibrary(readline.__file__)
        try:
            RL_COMPLETION_SUPPRESS_APPEND = ctypes.c_int.in_dll(
                lib, "rl_completion_suppress_append"
            )
        except ValueError:
            # not all versions of readline have this symbol, ie Macs sometimes
            RL_COMPLETION_SUPPRESS_APPEND = None
        try:
            RL_COMPLETION_QUERY_ITEMS = ctypes.c_int.in_dll(
                lib, "rl_completion_query_items"
            )
        except ValueError:
            # not all versions of readline have this symbol, ie Macs sometimes
            RL_COMPLETION_QUERY_ITEMS = None
        try:
            RL_STATE = ctypes.c_int.in_dll(lib, "rl_readline_state")
        except Exception:
            pass
<<<<<<< HEAD
        RL_CAN_RESIZE = hasattr(lib, 'rl_reset_screen_size')
    env = builtins.__xonsh__.env
=======
        RL_CAN_RESIZE = hasattr(lib, "rl_reset_screen_size")
    env = builtins.__xonsh_env__
>>>>>>> 7a6c3b8f
    # reads in history
    readline.set_history_length(-1)
    ReadlineHistoryAdder()
    # sets up IPython-like history matching with up and down
    readline.parse_and_bind('"\e[B": history-search-forward')
    readline.parse_and_bind('"\e[A": history-search-backward')
    # Setup Shift-Tab to indent
    readline.parse_and_bind('"\e[Z": "{0}"'.format(env.get("INDENT")))

    # handle tab completion differences found in libedit readline compatibility
    # as discussed at http://stackoverflow.com/a/7116997
    if uses_libedit and ON_DARWIN:
        readline.parse_and_bind("bind ^I rl_complete")
        print(
            "\n".join(
                [
                    "",
                    "*" * 78,
                    "libedit detected - readline will not be well behaved, including but not limited to:",
                    "   * crashes on tab completion",
                    "   * incorrect history navigation",
                    "   * corrupting long-lines",
                    "   * failure to wrap or indent lines properly",
                    "",
                    "It is highly recommended that you install gnureadline, which is installable with:",
                    "     xpip install gnureadline",
                    "*" * 78,
                ]
            ),
            file=sys.stderr,
        )
    else:
        readline.parse_and_bind("tab: complete")
    # try to load custom user settings
    inputrc_name = os_environ.get("INPUTRC")
    if inputrc_name is None:
        if uses_libedit:
            inputrc_name = ".editrc"
        else:
            inputrc_name = ".inputrc"
        inputrc_name = os.path.join(os.path.expanduser("~"), inputrc_name)
    if (not ON_WINDOWS) and (not os.path.isfile(inputrc_name)):
        inputrc_name = "/etc/inputrc"
    if ON_WINDOWS:
        winutils.enable_virtual_terminal_processing()
    if os.path.isfile(inputrc_name):
        try:
            readline.read_init_file(inputrc_name)
        except Exception:
            # this seems to fail with libedit
            print_exception("xonsh: could not load readline default init file.")
    # properly reset input typed before the first prompt
    readline.set_startup_hook(carriage_return)


def teardown_readline():
    """Tears down up the readline module, if available."""
    try:
        import readline
    except (ImportError, TypeError):
        return


def _rebind_case_sensitive_completions():
    # handle case sensitive, see Github issue #1342 for details
    global _RL_PREV_CASE_SENSITIVE_COMPLETIONS
<<<<<<< HEAD
    env = builtins.__xonsh__.env
    case_sensitive = env.get('CASE_SENSITIVE_COMPLETIONS')
=======
    env = builtins.__xonsh_env__
    case_sensitive = env.get("CASE_SENSITIVE_COMPLETIONS")
>>>>>>> 7a6c3b8f
    if case_sensitive is _RL_PREV_CASE_SENSITIVE_COMPLETIONS:
        return
    if case_sensitive:
        readline.parse_and_bind("set completion-ignore-case off")
    else:
        readline.parse_and_bind("set completion-ignore-case on")
    _RL_PREV_CASE_SENSITIVE_COMPLETIONS = case_sensitive


def fix_readline_state_after_ctrl_c():
    """
    Fix to allow Ctrl-C to exit reverse-i-search.

    Based on code from:
        http://bugs.python.org/file39467/raw_input__workaround_demo.py
    """
    if ON_WINDOWS:
        # hack to make pyreadline mimic the desired behavior
        try:
            _q = readline.rl.mode.process_keyevent_queue
            if len(_q) > 1:
                _q.pop()
        except Exception:
            pass
    if RL_STATE is None:
        return
    if RL_STATE.value & _RL_STATE_ISEARCH:
        RL_STATE.value &= ~_RL_STATE_ISEARCH
    if not RL_STATE.value & _RL_STATE_DONE:
        RL_STATE.value |= _RL_STATE_DONE


def rl_completion_suppress_append(val=1):
    """Sets the rl_completion_suppress_append variable, if possible.
    A value of 1 (default) means to suppress, a value of 0 means to enable.
    """
    if RL_COMPLETION_SUPPRESS_APPEND is None:
        return
    RL_COMPLETION_SUPPRESS_APPEND.value = val


def rl_completion_query_items(val=None):
    """Sets the rl_completion_query_items variable, if possible.
    A None value will set this to $COMPLETION_QUERY_LIMIT, otherwise any integer
    is accepted.
    """
    if RL_COMPLETION_QUERY_ITEMS is None:
        return
    if val is None:
<<<<<<< HEAD
        val = builtins.__xonsh__.env.get('COMPLETION_QUERY_LIMIT')
=======
        val = builtins.__xonsh_env__.get("COMPLETION_QUERY_LIMIT")
>>>>>>> 7a6c3b8f
    RL_COMPLETION_QUERY_ITEMS.value = val


def rl_variable_dumper(readable=True):
    """Dumps the currently set readline variables. If readable is True, then this
    output may be used in an inputrc file.
    """
    RL_LIB.rl_variable_dumper(int(readable))


def rl_variable_value(variable):
    """Returns the currently set value for a readline configuration variable."""
    global RL_VARIABLE_VALUE
    if RL_VARIABLE_VALUE is None:
        import ctypes

        RL_VARIABLE_VALUE = RL_LIB.rl_variable_value
        RL_VARIABLE_VALUE.restype = ctypes.c_char_p
<<<<<<< HEAD
    env = builtins.__xonsh__.env
    enc, errors = env.get('XONSH_ENCODING'), env.get('XONSH_ENCODING_ERRORS')
=======
    env = builtins.__xonsh_env__
    enc, errors = env.get("XONSH_ENCODING"), env.get("XONSH_ENCODING_ERRORS")
>>>>>>> 7a6c3b8f
    if isinstance(variable, str):
        variable = variable.encode(encoding=enc, errors=errors)
    rtn = RL_VARIABLE_VALUE(variable)
    return rtn.decode(encoding=enc, errors=errors)


@lazyobject
def rl_on_new_line():
    """Grabs one of a few possible redisplay functions in readline."""
    names = ["rl_on_new_line", "rl_forced_update_display", "rl_redisplay"]
    for name in names:
        func = getattr(RL_LIB, name, None)
        if func is not None:
            break
    else:

        def print_for_newline():
            print()

        func = print_for_newline
    return func


def _insert_text_func(s, readline):
    """Creates a function to insert text via readline."""

    def inserter():
        readline.insert_text(s)
        readline.redisplay()

    return inserter


DEDENT_TOKENS = LazyObject(
    lambda: frozenset(["raise", "return", "pass", "break", "continue"]),
    globals(),
    "DEDENT_TOKENS",
)


class ReadlineShell(BaseShell, cmd.Cmd):
    """The readline based xonsh shell."""

    def __init__(self, completekey="tab", stdin=None, stdout=None, **kwargs):
        super().__init__(completekey=completekey, stdin=stdin, stdout=stdout, **kwargs)
        setup_readline()
        self._current_indent = ""
        self._current_prompt = ""
        self._force_hide = None
        self._complete_only_last_table = {
            # Truth table for completions, keys are:
            # (prefix_begs_quote, prefix_ends_quote, i_ends_quote,
            #  last_starts_with_prefix, i_has_space)
            (True, True, True, True, True): True,
            (True, True, True, True, False): True,
            (True, True, True, False, True): False,
            (True, True, True, False, False): True,
            (True, True, False, True, True): False,
            (True, True, False, True, False): False,
            (True, True, False, False, True): False,
            (True, True, False, False, False): False,
            (True, False, True, True, True): True,
            (True, False, True, True, False): False,
            (True, False, True, False, True): False,
            (True, False, True, False, False): True,
            (True, False, False, True, True): False,
            (True, False, False, True, False): False,
            (True, False, False, False, True): False,
            (True, False, False, False, False): False,
            (False, True, True, True, True): True,
            (False, True, True, True, False): True,
            (False, True, True, False, True): True,
            (False, True, True, False, False): True,
            (False, True, False, True, True): False,
            (False, True, False, True, False): False,
            (False, True, False, False, True): False,
            (False, True, False, False, False): False,
            (False, False, True, True, True): True,
            (False, False, True, True, False): False,
            (False, False, True, False, True): False,
            (False, False, True, False, False): True,
            (False, False, False, True, True): True,
            (False, False, False, True, False): False,
            (False, False, False, False, True): False,
            (False, False, False, False, False): False,
        }
        self.cmdqueue = collections.deque()

    def __del__(self):
        teardown_readline()

    def singleline(self, store_in_history=True, **kwargs):
        """Reads a single line of input. The store_in_history kwarg
        flags whether the input should be stored in readline's in-memory
        history.
        """
        if not store_in_history:  # store current position to remove it later
            try:
                import readline
            except ImportError:
                store_in_history = True
            pos = readline.get_current_history_length() - 1
        events.on_pre_prompt.fire()
        rtn = input(self.prompt)
        events.on_post_prompt.fire()
        if not store_in_history and pos >= 0:
            readline.remove_history_item(pos)
        return rtn

    def parseline(self, line):
        """Overridden to no-op."""
        return "", line, line

    def _querycompletions(self, completions, loc):
        """Returns whether or not we should show completions. 0 means that prefixes
        should not be shown, 1 means that there is a common prefix among all completions
        and they should be shown, while 2 means that there is no common prefix but
        we are under the query limit and they should be shown.
        """
        if os.path.commonprefix([c[loc:] for c in completions]):
            return 1
<<<<<<< HEAD
        elif len(completions) <= builtins.__xonsh__.env.get('COMPLETION_QUERY_LIMIT'):
=======
        elif len(completions) <= builtins.__xonsh_env__.get("COMPLETION_QUERY_LIMIT"):
>>>>>>> 7a6c3b8f
            return 2
        msg = "\nDisplay all {} possibilities? ".format(len(completions))
        msg += "({GREEN}y{NO_COLOR} or {RED}n{NO_COLOR})"
        self.print_color(msg, end="", flush=True, file=sys.stderr)
        yn = "x"
        while yn not in "yn":
            yn = sys.stdin.read(1)
        show_completions = to_bool(yn)
        print()
        if not show_completions:
            rl_on_new_line()
            return 0
        w, h = shutil.get_terminal_size()
        lines = columnize(completions, width=w)
        more_msg = self.format_color(
            "{YELLOW}==={NO_COLOR} more or "
            "{PURPLE}({NO_COLOR}q{PURPLE}){NO_COLOR}uit "
            "{YELLOW}==={NO_COLOR}"
        )
        while len(lines) > h - 1:
            print("".join(lines[: h - 1]), end="", flush=True, file=sys.stderr)
            lines = lines[h - 1 :]
            print(more_msg, end="", flush=True, file=sys.stderr)
            q = sys.stdin.read(1).lower()
            print(flush=True, file=sys.stderr)
            if q == "q":
                rl_on_new_line()
                return 0
        print("".join(lines), end="", flush=True, file=sys.stderr)
        rl_on_new_line()
        return 0

    def completedefault(self, prefix, line, begidx, endidx):
        """Implements tab-completion for text."""
        if self.completer is None:
            return []
        rl_completion_suppress_append()  # this needs to be called each time
        _rebind_case_sensitive_completions()
        rl_completion_query_items(val=999999999)
        completions, l = self.completer.complete(
            prefix, line, begidx, endidx, ctx=self.ctx
        )
        chopped = prefix[:-l]
        if chopped:
            rtn_completions = [chopped + i for i in completions]
        else:
            rtn_completions = completions
        rtn = []
        prefix_begs_quote = prefix.startswith("'") or prefix.startswith('"')
        prefix_ends_quote = prefix.endswith("'") or prefix.endswith('"')
        for i in rtn_completions:
            i_ends_quote = i.endswith("'") or i.endswith('"')
            last = i.rsplit(" ", 1)[-1]
            last_starts_prefix = last.startswith(prefix)
            i_has_space = " " in i
            key = (
                prefix_begs_quote,
                prefix_ends_quote,
                i_ends_quote,
                last_starts_prefix,
                i_has_space,
            )
            rtn.append(last if self._complete_only_last_table[key] else i)
        # return based on show completions
        show_completions = self._querycompletions(completions, endidx - begidx)
        if show_completions == 0:
            return []
        elif show_completions == 1:
            return rtn
        elif show_completions == 2:
            return completions
        else:
            raise ValueError("query completions flag not understood.")

    # tab complete on first index too
    completenames = completedefault

    def _load_remaining_input_into_queue(self):
        buf = b""
        while True:
            r, w, x = select.select([self.stdin], [], [], 1e-6)
            if len(r) == 0:
                break
            buf += os.read(self.stdin.fileno(), 1024)
        if len(buf) > 0:
            buf = buf.decode().replace("\r\n", "\n").replace("\r", "\n")
            self.cmdqueue.extend(buf.splitlines(keepends=True))

    def postcmd(self, stop, line):
        """Called just before execution of line. For readline, this handles the
        automatic indentation of code blocks.
        """
        try:
            import readline
        except ImportError:
            return stop
        if self.need_more_lines:
            if len(line.strip()) == 0:
                readline.set_pre_input_hook(None)
<<<<<<< HEAD
                self._current_indent = ''
            elif line.rstrip()[-1] == ':':
                ind = line[:len(line) - len(line.lstrip())]
                ind += builtins.__xonsh__.env.get('INDENT')
                readline.set_pre_input_hook(_insert_text_func(ind, readline))
                self._current_indent = ind
            elif line.split(maxsplit=1)[0] in DEDENT_TOKENS:
                env = builtins.__xonsh__.env
                ind = self._current_indent[:-len(env.get('INDENT'))]
=======
                self._current_indent = ""
            elif line.rstrip()[-1] == ":":
                ind = line[: len(line) - len(line.lstrip())]
                ind += builtins.__xonsh_env__.get("INDENT")
                readline.set_pre_input_hook(_insert_text_func(ind, readline))
                self._current_indent = ind
            elif line.split(maxsplit=1)[0] in DEDENT_TOKENS:
                env = builtins.__xonsh_env__
                ind = self._current_indent[: -len(env.get("INDENT"))]
>>>>>>> 7a6c3b8f
                readline.set_pre_input_hook(_insert_text_func(ind, readline))
                self._current_indent = ind
            else:
                ind = line[: len(line) - len(line.lstrip())]
                if ind != self._current_indent:
                    insert_func = _insert_text_func(ind, readline)
                    readline.set_pre_input_hook(insert_func)
                    self._current_indent = ind
        else:
            readline.set_pre_input_hook(None)
        return stop

    def _cmdloop(self, intro=None):
        """Repeatedly issue a prompt, accept input, parse an initial prefix
        off the received input, and dispatch to action methods, passing them
        the remainder of the line as argument.

        This was forked from Lib/cmd.py from the Python standard library v3.4.3,
        (C) Python Software Foundation, 2015.
        """
        self.preloop()
        if self.use_rawinput and self.completekey:
            try:
                import readline

                self.old_completer = readline.get_completer()
                readline.set_completer(self.complete)
                readline.parse_and_bind(self.completekey + ": complete")
                have_readline = True
            except ImportError:
                have_readline = False
        try:
            if intro is not None:
                self.intro = intro
            if self.intro:
                self.stdout.write(str(self.intro) + "\n")
            stop = None
            while not stop:
                line = None
                exec_now = False
                if len(self.cmdqueue) > 0:
                    line = self.cmdqueue.popleft()
                    exec_now = line.endswith("\n")
                if self.use_rawinput and not exec_now:
                    inserter = (
                        None if line is None else _insert_text_func(line, readline)
                    )
                    if inserter is not None:
                        readline.set_pre_input_hook(inserter)
                    try:
                        line = self.singleline()
                    except EOFError:
<<<<<<< HEAD
                        if builtins.__xonsh__.env.get("IGNOREEOF"):
                            self.stdout.write('Use "exit" to leave the shell.'
                                              '\n')
                            line = ''
=======
                        if builtins.__xonsh_env__.get("IGNOREEOF"):
                            self.stdout.write('Use "exit" to leave the shell.' "\n")
                            line = ""
>>>>>>> 7a6c3b8f
                        else:
                            line = "EOF"
                    if inserter is not None:
                        readline.set_pre_input_hook(None)
                else:
                    self.print_color(self.prompt, file=self.stdout)
                    if line is not None:
                        os.write(self.stdin.fileno(), line.encode())
                    if not exec_now:
                        line = self.stdin.readline()
                    if len(line) == 0:
                        line = "EOF"
                    else:
                        line = line.rstrip("\r\n")
                    if have_readline and line != "EOF":
                        readline.add_history(line)
                if not ON_WINDOWS:
                    # select() is not fully functional on windows
                    self._load_remaining_input_into_queue()
                line = self.precmd(line)
                stop = self.onecmd(line)
                stop = self.postcmd(stop, line)
                if ON_WINDOWS:
                    winutils.enable_virtual_terminal_processing()
            self.postloop()
        finally:
            if self.use_rawinput and self.completekey:
                try:
                    import readline

                    readline.set_completer(self.old_completer)
                except ImportError:
                    pass

    def cmdloop(self, intro=None):
        while not builtins.__xonsh__.exit:
            try:
                self._cmdloop(intro=intro)
            except (KeyboardInterrupt, SystemExit):
                print()  # Gives a newline
                fix_readline_state_after_ctrl_c()
                self.reset_buffer()
                intro = None

    @property
    def prompt(self):
        """Obtains the current prompt string."""
        global RL_LIB, RL_CAN_RESIZE
        if RL_CAN_RESIZE:
            # This is needed to support some system where line-wrapping doesn't
            # work. This is a bug in upstream Python, or possibly readline.
            RL_LIB.rl_reset_screen_size()
        if self.need_more_lines:
            if self.mlprompt is None:
                try:
                    self.mlprompt = multiline_prompt(curr=self._current_prompt)
                except Exception:  # pylint: disable=broad-except
                    print_exception()
                    self.mlprompt = "<multiline prompt error> "
            return self.mlprompt
<<<<<<< HEAD
        env = builtins.__xonsh__.env  # pylint: disable=no-member
        p = env.get('PROMPT')
=======
        env = builtins.__xonsh_env__  # pylint: disable=no-member
        p = env.get("PROMPT")
>>>>>>> 7a6c3b8f
        try:
            p = self.prompt_formatter(p)
        except Exception:  # pylint: disable=broad-except
            print_exception()
        hide = True if self._force_hide is None else self._force_hide
        p = ansi_partial_color_format(p, style=env.get("XONSH_COLOR_STYLE"), hide=hide)
        self._current_prompt = p
        self.settitle()
        return p

    def format_color(self, string, hide=False, force_string=False, **kwargs):
        """Readline implementation of color formatting. This uses ANSI color
        codes.
        """
        hide = hide if self._force_hide is None else self._force_hide
<<<<<<< HEAD
        style = builtins.__xonsh__.env.get('XONSH_COLOR_STYLE')
=======
        style = builtins.__xonsh_env__.get("XONSH_COLOR_STYLE")
>>>>>>> 7a6c3b8f
        return ansi_partial_color_format(string, hide=hide, style=style)

    def print_color(self, string, hide=False, **kwargs):
        if isinstance(string, str):
            s = self.format_color(string, hide=hide)
        else:
            # assume this is a list of (Token, str) tuples and format it
<<<<<<< HEAD
            env = builtins.__xonsh__.env
            self.styler.style_name = env.get('XONSH_COLOR_STYLE')
=======
            env = builtins.__xonsh_env__
            self.styler.style_name = env.get("XONSH_COLOR_STYLE")
>>>>>>> 7a6c3b8f
            style_proxy = pyghooks.xonsh_style_proxy(self.styler)
            formatter = pyghooks.XonshTerminal256Formatter(style=style_proxy)
            s = pygments.format(string, formatter).rstrip()
        print(s, **kwargs)

    def color_style_names(self):
        """Returns an iterable of all available style names."""
        return ansi_color_style_names()

    def color_style(self):
        """Returns the current color map."""
<<<<<<< HEAD
        style = style = builtins.__xonsh__.env.get('XONSH_COLOR_STYLE')
=======
        style = style = builtins.__xonsh_env__.get("XONSH_COLOR_STYLE")
>>>>>>> 7a6c3b8f
        return ansi_color_style(style=style)

    def restore_tty_sanity(self):
        """An interface for resetting the TTY stdin mode. This is highly
        dependent on the shell backend. Also it is mostly optional since
        it only affects ^Z backgrounding behaviour.
        """
        if not ON_POSIX:
            return
<<<<<<< HEAD
        stty, _ = builtins.__xonsh__.commands_cache.lazyget('stty', None)
=======
        stty, _ = builtins.__xonsh_commands_cache__.lazyget("stty", None)
>>>>>>> 7a6c3b8f
        if stty is None:
            return
        # If available, we should just call the stty utility. This call should
        # not throw even if stty fails. It should also be noted that subprocess
        # calls, like the following, seem to be ineffective:
        #       subprocess.call([stty, 'sane'], shell=True)
        # My guess is that this is because Popen does some crazy redirecting
        # under the covers. This effectively hides the true TTY stdin handle
        # from stty. To get around this we have to use the lower level
        # os.system() function.
        os.system(stty + " sane")


class ReadlineHistoryAdder(threading.Thread):
    def __init__(self, wait_for_gc=True, *args, **kwargs):
        """Thread responsible for adding inputs from history to the
        current readline instance. May wait for the history garbage
        collector to finish.
        """
        super(ReadlineHistoryAdder, self).__init__(*args, **kwargs)
        self.daemon = True
        self.wait_for_gc = wait_for_gc
        self.start()

    def run(self):
        try:
            import readline
        except ImportError:
            return
        hist = builtins.__xonsh__.history
        if hist is None:
            return
        i = 1
        for h in hist.all_items():
            line = h["inp"].rstrip()
            if i == 1:
                pass
            elif line == readline.get_history_item(i - 1):
                continue
            readline.add_history(line)
            if RL_LIB is not None:
                RL_LIB.history_set_pos(i)
            i += 1<|MERGE_RESOLUTION|>--- conflicted
+++ resolved
@@ -108,13 +108,8 @@
             RL_STATE = ctypes.c_int.in_dll(lib, "rl_readline_state")
         except Exception:
             pass
-<<<<<<< HEAD
-        RL_CAN_RESIZE = hasattr(lib, 'rl_reset_screen_size')
+        RL_CAN_RESIZE = hasattr(lib, "rl_reset_screen_size")
     env = builtins.__xonsh__.env
-=======
-        RL_CAN_RESIZE = hasattr(lib, "rl_reset_screen_size")
-    env = builtins.__xonsh_env__
->>>>>>> 7a6c3b8f
     # reads in history
     readline.set_history_length(-1)
     ReadlineHistoryAdder()
@@ -181,13 +176,8 @@
 def _rebind_case_sensitive_completions():
     # handle case sensitive, see Github issue #1342 for details
     global _RL_PREV_CASE_SENSITIVE_COMPLETIONS
-<<<<<<< HEAD
     env = builtins.__xonsh__.env
-    case_sensitive = env.get('CASE_SENSITIVE_COMPLETIONS')
-=======
-    env = builtins.__xonsh_env__
     case_sensitive = env.get("CASE_SENSITIVE_COMPLETIONS")
->>>>>>> 7a6c3b8f
     if case_sensitive is _RL_PREV_CASE_SENSITIVE_COMPLETIONS:
         return
     if case_sensitive:
@@ -237,11 +227,7 @@
     if RL_COMPLETION_QUERY_ITEMS is None:
         return
     if val is None:
-<<<<<<< HEAD
-        val = builtins.__xonsh__.env.get('COMPLETION_QUERY_LIMIT')
-=======
-        val = builtins.__xonsh_env__.get("COMPLETION_QUERY_LIMIT")
->>>>>>> 7a6c3b8f
+        val = builtins.__xonsh__.env.get("COMPLETION_QUERY_LIMIT")
     RL_COMPLETION_QUERY_ITEMS.value = val
 
 
@@ -260,13 +246,8 @@
 
         RL_VARIABLE_VALUE = RL_LIB.rl_variable_value
         RL_VARIABLE_VALUE.restype = ctypes.c_char_p
-<<<<<<< HEAD
     env = builtins.__xonsh__.env
-    enc, errors = env.get('XONSH_ENCODING'), env.get('XONSH_ENCODING_ERRORS')
-=======
-    env = builtins.__xonsh_env__
     enc, errors = env.get("XONSH_ENCODING"), env.get("XONSH_ENCODING_ERRORS")
->>>>>>> 7a6c3b8f
     if isinstance(variable, str):
         variable = variable.encode(encoding=enc, errors=errors)
     rtn = RL_VARIABLE_VALUE(variable)
@@ -388,11 +369,7 @@
         """
         if os.path.commonprefix([c[loc:] for c in completions]):
             return 1
-<<<<<<< HEAD
-        elif len(completions) <= builtins.__xonsh__.env.get('COMPLETION_QUERY_LIMIT'):
-=======
-        elif len(completions) <= builtins.__xonsh_env__.get("COMPLETION_QUERY_LIMIT"):
->>>>>>> 7a6c3b8f
+        elif len(completions) <= builtins.__xonsh__.env.get("COMPLETION_QUERY_LIMIT"):
             return 2
         msg = "\nDisplay all {} possibilities? ".format(len(completions))
         msg += "({GREEN}y{NO_COLOR} or {RED}n{NO_COLOR})"
@@ -492,27 +469,15 @@
         if self.need_more_lines:
             if len(line.strip()) == 0:
                 readline.set_pre_input_hook(None)
-<<<<<<< HEAD
-                self._current_indent = ''
-            elif line.rstrip()[-1] == ':':
-                ind = line[:len(line) - len(line.lstrip())]
-                ind += builtins.__xonsh__.env.get('INDENT')
+                self._current_indent = ""
+            elif line.rstrip()[-1] == ":":
+                ind = line[: len(line) - len(line.lstrip())]
+                ind += builtins.__xonsh__.env.get("INDENT")
                 readline.set_pre_input_hook(_insert_text_func(ind, readline))
                 self._current_indent = ind
             elif line.split(maxsplit=1)[0] in DEDENT_TOKENS:
                 env = builtins.__xonsh__.env
-                ind = self._current_indent[:-len(env.get('INDENT'))]
-=======
-                self._current_indent = ""
-            elif line.rstrip()[-1] == ":":
-                ind = line[: len(line) - len(line.lstrip())]
-                ind += builtins.__xonsh_env__.get("INDENT")
-                readline.set_pre_input_hook(_insert_text_func(ind, readline))
-                self._current_indent = ind
-            elif line.split(maxsplit=1)[0] in DEDENT_TOKENS:
-                env = builtins.__xonsh_env__
                 ind = self._current_indent[: -len(env.get("INDENT"))]
->>>>>>> 7a6c3b8f
                 readline.set_pre_input_hook(_insert_text_func(ind, readline))
                 self._current_indent = ind
             else:
@@ -565,16 +530,9 @@
                     try:
                         line = self.singleline()
                     except EOFError:
-<<<<<<< HEAD
                         if builtins.__xonsh__.env.get("IGNOREEOF"):
-                            self.stdout.write('Use "exit" to leave the shell.'
-                                              '\n')
-                            line = ''
-=======
-                        if builtins.__xonsh_env__.get("IGNOREEOF"):
                             self.stdout.write('Use "exit" to leave the shell.' "\n")
                             line = ""
->>>>>>> 7a6c3b8f
                         else:
                             line = "EOF"
                     if inserter is not None:
@@ -635,13 +593,8 @@
                     print_exception()
                     self.mlprompt = "<multiline prompt error> "
             return self.mlprompt
-<<<<<<< HEAD
         env = builtins.__xonsh__.env  # pylint: disable=no-member
-        p = env.get('PROMPT')
-=======
-        env = builtins.__xonsh_env__  # pylint: disable=no-member
         p = env.get("PROMPT")
->>>>>>> 7a6c3b8f
         try:
             p = self.prompt_formatter(p)
         except Exception:  # pylint: disable=broad-except
@@ -657,11 +610,7 @@
         codes.
         """
         hide = hide if self._force_hide is None else self._force_hide
-<<<<<<< HEAD
-        style = builtins.__xonsh__.env.get('XONSH_COLOR_STYLE')
-=======
-        style = builtins.__xonsh_env__.get("XONSH_COLOR_STYLE")
->>>>>>> 7a6c3b8f
+        style = builtins.__xonsh__.env.get("XONSH_COLOR_STYLE")
         return ansi_partial_color_format(string, hide=hide, style=style)
 
     def print_color(self, string, hide=False, **kwargs):
@@ -669,13 +618,8 @@
             s = self.format_color(string, hide=hide)
         else:
             # assume this is a list of (Token, str) tuples and format it
-<<<<<<< HEAD
             env = builtins.__xonsh__.env
-            self.styler.style_name = env.get('XONSH_COLOR_STYLE')
-=======
-            env = builtins.__xonsh_env__
             self.styler.style_name = env.get("XONSH_COLOR_STYLE")
->>>>>>> 7a6c3b8f
             style_proxy = pyghooks.xonsh_style_proxy(self.styler)
             formatter = pyghooks.XonshTerminal256Formatter(style=style_proxy)
             s = pygments.format(string, formatter).rstrip()
@@ -687,11 +631,7 @@
 
     def color_style(self):
         """Returns the current color map."""
-<<<<<<< HEAD
-        style = style = builtins.__xonsh__.env.get('XONSH_COLOR_STYLE')
-=======
-        style = style = builtins.__xonsh_env__.get("XONSH_COLOR_STYLE")
->>>>>>> 7a6c3b8f
+        style = style = builtins.__xonsh__.env.get("XONSH_COLOR_STYLE")
         return ansi_color_style(style=style)
 
     def restore_tty_sanity(self):
@@ -701,11 +641,7 @@
         """
         if not ON_POSIX:
             return
-<<<<<<< HEAD
-        stty, _ = builtins.__xonsh__.commands_cache.lazyget('stty', None)
-=======
-        stty, _ = builtins.__xonsh_commands_cache__.lazyget("stty", None)
->>>>>>> 7a6c3b8f
+        stty, _ = builtins.__xonsh__.commands_cache.lazyget("stty", None)
         if stty is None:
             return
         # If available, we should just call the stty utility. This call should
