--- conflicted
+++ resolved
@@ -38,7 +38,6 @@
             enable_open_in_editor=True)
         load_xonsh_bindings(self.key_bindings_manager)
 
-<<<<<<< HEAD
     def singleline(self, auto_suggest=None, enable_history_search=True, 
                    multiline=True, **kwargs):
         """Reads a single line of input from the shell."""
@@ -64,7 +63,7 @@
                     key_bindings_registry=self.key_bindings_manager.registry,
                     display_completions_in_columns=multicolumn)
         return line
-=======
+
     def push(self, line):
         """Pushes a line onto the buffer and compiles the code in a way that
         enables multiline input.
@@ -85,7 +84,6 @@
             print_exception()
             return src, None
         return src, code
->>>>>>> 90f496a4
 
     def cmdloop(self, intro=None):
         """Enters a loop that reads and execute input from user."""
