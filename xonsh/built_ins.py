# -*- coding: utf-8 -*-
"""The xonsh built-ins.

Note that this module is named 'built_ins' so as not to be confused with the
special Python builtins module.
"""
import io
import os
import re
import sys
import types
import shlex
import signal
import atexit
import pathlib
import inspect
import warnings
import builtins
import itertools
import subprocess
import contextlib
import collections.abc as cabc

from xonsh.ast import AST
from xonsh.lazyasd import LazyObject, lazyobject
from xonsh.inspectors import Inspector
from xonsh.aliases import Aliases, make_default_aliases
from xonsh.environ import Env, default_env, locate_binary
from xonsh.jobs import add_job
from xonsh.platform import ON_POSIX, ON_WINDOWS, ON_WSL
from xonsh.proc import (
    PopenThread,
    ProcProxyThread,
    ProcProxy,
    ConsoleParallelReader,
    pause_call_resume,
    CommandPipeline,
    HiddenCommandPipeline,
    STDOUT_CAPTURE_KINDS,
)
from xonsh.tools import (
    suggest_commands,
    expand_path,
    globpath,
    XonshError,
    XonshCalledProcessError,
)
from xonsh.lazyimps import pty, termios, fcntl
from xonsh.commands_cache import CommandsCache
from xonsh.events import events

import xonsh.completers.init

BUILTINS_LOADED = False
INSPECTOR = LazyObject(Inspector, globals(), "INSPECTOR")

warnings.filterwarnings("once", category=DeprecationWarning)


@lazyobject
def AT_EXIT_SIGNALS():
    sigs = (
        signal.SIGABRT,
        signal.SIGFPE,
        signal.SIGILL,
        signal.SIGSEGV,
        signal.SIGTERM,
    )
    if ON_POSIX:
        sigs += (signal.SIGTSTP, signal.SIGQUIT, signal.SIGHUP)
    return sigs


def resetting_signal_handle(sig, f):
    """Sets a new signal handle that will automatically restore the old value
    once the new handle is finished.
    """
    oldh = signal.getsignal(sig)

    def newh(s=None, frame=None):
        f(s, frame)
        signal.signal(sig, oldh)
        if sig != 0:
            sys.exit(sig)

    signal.signal(sig, newh)


def helper(x, name=""):
    """Prints help about, and then returns that variable."""
    INSPECTOR.pinfo(x, oname=name, detail_level=0)
    return x


def superhelper(x, name=""):
    """Prints help about, and then returns that variable."""
    INSPECTOR.pinfo(x, oname=name, detail_level=1)
    return x


def reglob(path, parts=None, i=None):
    """Regular expression-based globbing."""
    if parts is None:
        path = os.path.normpath(path)
        drive, tail = os.path.splitdrive(path)
        parts = tail.split(os.sep)
        d = os.sep if os.path.isabs(path) else "."
        d = os.path.join(drive, d)
        return reglob(d, parts, i=0)
    base = subdir = path
    if i == 0:
        if not os.path.isabs(base):
            base = ""
        elif len(parts) > 1:
            i += 1
    regex = os.path.join(base, parts[i])
    if ON_WINDOWS:
        # currently unable to access regex backslash sequences
        # on Windows due to paths using \.
        regex = regex.replace("\\", "\\\\")
    regex = re.compile(regex)
    files = os.listdir(subdir)
    files.sort()
    paths = []
    i1 = i + 1
    if i1 == len(parts):
        for f in files:
            p = os.path.join(base, f)
            if regex.fullmatch(p) is not None:
                paths.append(p)
    else:
        for f in files:
            p = os.path.join(base, f)
            if regex.fullmatch(p) is None or not os.path.isdir(p):
                continue
            paths += reglob(p, parts=parts, i=i1)
    return paths


def path_literal(s):
    s = expand_path(s)
    return pathlib.Path(s)


def regexsearch(s):
    s = expand_path(s)
    return reglob(s)


def globsearch(s):
    csc = builtins.__xonsh__.env.get("CASE_SENSITIVE_COMPLETIONS")
    glob_sorted = builtins.__xonsh__.env.get("GLOB_SORTED")
    dotglob = builtins.__xonsh__.env.get("DOTGLOB")
    return globpath(
        s,
        ignore_case=(not csc),
        return_empty=True,
        sort_result=glob_sorted,
        include_dotfiles=dotglob,
    )


def pathsearch(func, s, pymode=False, pathobj=False):
    """
    Takes a string and returns a list of file paths that match (regex, glob,
    or arbitrary search function). If pathobj=True, the return is a list of
    pathlib.Path objects instead of strings.
    """
    if not callable(func) or len(inspect.signature(func).parameters) != 1:
        error = "%r is not a known path search function"
        raise XonshError(error % func)
    o = func(s)
    if pathobj and pymode:
        o = list(map(pathlib.Path, o))
    no_match = [] if pymode else [s]
    return o if len(o) != 0 else no_match


RE_SHEBANG = LazyObject(lambda: re.compile(r"#![ \t]*(.+?)$"), globals(), "RE_SHEBANG")


def _is_binary(fname, limit=80):
    with open(fname, "rb") as f:
        for i in range(limit):
            char = f.read(1)
            if char == b"\0":
                return True
            if char == b"\n":
                return False
            if char == b"":
                return False
    return False


def _un_shebang(x):
    if x == "/usr/bin/env":
        return []
    elif any(x.startswith(i) for i in ["/usr/bin", "/usr/local/bin", "/bin"]):
        x = os.path.basename(x)
    elif x.endswith("python") or x.endswith("python.exe"):
        x = "python"
    if x == "xonsh":
        return ["python", "-m", "xonsh.main"]
    return [x]


def get_script_subproc_command(fname, args):
    """Given the name of a script outside the path, returns a list representing
    an appropriate subprocess command to execute the script.  Raises
    PermissionError if the script is not executable.
    """
    # make sure file is executable
    if not os.access(fname, os.X_OK):
        raise PermissionError
    if ON_POSIX and not os.access(fname, os.R_OK):
        # on some systems, some important programs (e.g. sudo) will have
        # execute permissions but not read/write permissions. This enables
        # things with the SUID set to be run. Needs to come before _is_binary()
        # is called, because that function tries to read the file.
        return [fname] + args
    elif _is_binary(fname):
        # if the file is a binary, we should call it directly
        return [fname] + args
    if ON_WINDOWS:
        # Windows can execute various filetypes directly
        # as given in PATHEXT
        _, ext = os.path.splitext(fname)
        if ext.upper() in builtins.__xonsh__.env.get("PATHEXT"):
            return [fname] + args
    # find interpreter
    with open(fname, "rb") as f:
        first_line = f.readline().decode().strip()
    m = RE_SHEBANG.match(first_line)
    # xonsh is the default interpreter
    if m is None:
        interp = ["xonsh"]
    else:
        interp = m.group(1).strip()
        if len(interp) > 0:
            interp = shlex.split(interp)
        else:
            interp = ["xonsh"]
    if ON_WINDOWS:
        o = []
        for i in interp:
            o.extend(_un_shebang(i))
        interp = o
    return interp + [fname] + args


@lazyobject
def _REDIR_REGEX():
    name = r"(o(?:ut)?|e(?:rr)?|a(?:ll)?|&?\d?)"
    return re.compile("{r}(>?>|<){r}$".format(r=name))


_MODES = LazyObject(lambda: {">>": "a", ">": "w", "<": "r"}, globals(), "_MODES")
_WRITE_MODES = LazyObject(lambda: frozenset({"w", "a"}), globals(), "_WRITE_MODES")
_REDIR_ALL = LazyObject(lambda: frozenset({"&", "a", "all"}), globals(), "_REDIR_ALL")
_REDIR_ERR = LazyObject(lambda: frozenset({"2", "e", "err"}), globals(), "_REDIR_ERR")
_REDIR_OUT = LazyObject(
    lambda: frozenset({"", "1", "o", "out"}), globals(), "_REDIR_OUT"
)
_E2O_MAP = LazyObject(
    lambda: frozenset(
        {"{}>{}".format(e, o) for e in _REDIR_ERR for o in _REDIR_OUT if o != ""}
    ),
    globals(),
    "_E2O_MAP",
)
_O2E_MAP = LazyObject(
    lambda: frozenset(
        {"{}>{}".format(o, e) for e in _REDIR_ERR for o in _REDIR_OUT if o != ""}
    ),
    globals(),
    "_O2E_MAP",
)


def _is_redirect(x):
    return isinstance(x, str) and _REDIR_REGEX.match(x)


def safe_open(fname, mode, buffering=-1):
    """Safely attempts to open a file in for xonsh subprocs."""
    # file descriptors
    try:
        return io.open(fname, mode, buffering=buffering)
    except PermissionError:
        raise XonshError("xonsh: {0}: permission denied".format(fname))
    except FileNotFoundError:
        raise XonshError("xonsh: {0}: no such file or directory".format(fname))
    except Exception:
        raise XonshError("xonsh: {0}: unable to open file".format(fname))


def safe_close(x):
    """Safely attempts to close an object."""
    if not isinstance(x, io.IOBase):
        return
    if x.closed:
        return
    try:
        x.close()
    except Exception:
        pass


def _parse_redirects(r, loc=None):
    """returns origin, mode, destination tuple"""
    orig, mode, dest = _REDIR_REGEX.match(r).groups()
    # redirect to fd
    if dest.startswith("&"):
        try:
            dest = int(dest[1:])
            if loc is None:
                loc, dest = dest, ""  # NOQA
            else:
                e = "Unrecognized redirection command: {}".format(r)
                raise XonshError(e)
        except (ValueError, XonshError):
            raise
        except Exception:
            pass
    mode = _MODES.get(mode, None)
    if mode == "r" and (len(orig) > 0 or len(dest) > 0):
        raise XonshError("Unrecognized redirection command: {}".format(r))
    elif mode in _WRITE_MODES and len(dest) > 0:
        raise XonshError("Unrecognized redirection command: {}".format(r))
    return orig, mode, dest


def _redirect_streams(r, loc=None):
    """Returns stdin, stdout, stderr tuple of redirections."""
    stdin = stdout = stderr = None
    no_ampersand = r.replace("&", "")
    # special case of redirecting stderr to stdout
    if no_ampersand in _E2O_MAP:
        stderr = subprocess.STDOUT
        return stdin, stdout, stderr
    elif no_ampersand in _O2E_MAP:
        stdout = 2  # using 2 as a flag, rather than using a file object
        return stdin, stdout, stderr
    # get streams
    orig, mode, dest = _parse_redirects(r)
    if mode == "r":
        stdin = safe_open(loc, mode)
    elif mode in _WRITE_MODES:
        if orig in _REDIR_ALL:
            stdout = stderr = safe_open(loc, mode)
        elif orig in _REDIR_OUT:
            stdout = safe_open(loc, mode)
        elif orig in _REDIR_ERR:
            stderr = safe_open(loc, mode)
        else:
            raise XonshError("Unrecognized redirection command: {}".format(r))
    else:
        raise XonshError("Unrecognized redirection command: {}".format(r))
    return stdin, stdout, stderr


def default_signal_pauser(n, f):
    """Pauses a signal, as needed."""
    signal.pause()


def no_pg_xonsh_preexec_fn():
    """Default subprocess preexec function for when there is no existing
    pipeline group.
    """
    os.setpgrp()
    signal.signal(signal.SIGTSTP, default_signal_pauser)


class SubprocSpec:
    """A container for specifying how a subprocess command should be
    executed.
    """

    kwnames = ("stdin", "stdout", "stderr", "universal_newlines", "close_fds")

    def __init__(
        self,
        cmd,
        cls=subprocess.Popen,
        stdin=None,
        stdout=None,
        stderr=None,
        universal_newlines=False,
        close_fds=False,
        captured=False,
    ):
        """
        Parameters
        ----------
        cmd : list of str
            Command to be run.
        cls : Popen-like
            Class to run the subprocess with.
        stdin : file-like
            Popen file descriptor or flag for stdin.
        stdout : file-like
            Popen file descriptor or flag for stdout.
        stderr : file-like
            Popen file descriptor or flag for stderr.
        universal_newlines : bool
            Whether or not to use universal newlines.
        close_fds : bool
            Whether or not to close the file descriptiors when the
            process exits.
        captured : bool or str, optional
            The flag for if the subprocess is captured, may be one of:
            False for $[], 'stdout' for $(), 'hiddenobject' for ![], or
            'object' for !().

        Attributes
        ----------
        args : list of str
            Arguments as originally supplied.
        alias : list of str, callable, or None
            The alias that was resolved for this command, if any.
        binary_loc : str or None
            Path to binary to execute.
        is_proxy : bool
            Whether or not the subprocess is or should be run as a proxy.
        background : bool
            Whether or not the subprocess should be started in the background.
        threadable : bool
            Whether or not the subprocess is able to be run in a background
            thread, rather than the main thread.
        pipeline_index : int or None
            The index number of this sepc into the pipeline that is being setup.
        last_in_pipeline : bool
            Whether the subprocess is the last in the execution pipeline.
        captured_stdout : file-like
            Handle to captured stdin
        captured_stderr : file-like
            Handle to captured stderr
        stack : list of FrameInfo namedtuples or None
            The stack of the call-site of alias, if the alias requires it.
            None otherwise.
        """
        self._stdin = self._stdout = self._stderr = None
        # args
        self.cmd = list(cmd)
        self.cls = cls
        self.stdin = stdin
        self.stdout = stdout
        self.stderr = stderr
        self.universal_newlines = universal_newlines
        self.close_fds = close_fds
        self.captured = captured
        # pure attrs
        self.args = list(cmd)
        self.alias = None
        self.binary_loc = None
        self.is_proxy = False
        self.background = False
        self.threadable = True
        self.pipeline_index = None
        self.last_in_pipeline = False
        self.captured_stdout = None
        self.captured_stderr = None
        self.stack = None

    def __str__(self):
        s = self.__class__.__name__ + "(" + str(self.cmd) + ", "
        s += self.cls.__name__ + ", "
        kws = [n + "=" + str(getattr(self, n)) for n in self.kwnames]
        s += ", ".join(kws) + ")"
        return s

    def __repr__(self):
        s = self.__class__.__name__ + "(" + repr(self.cmd) + ", "
        s += self.cls.__name__ + ", "
        kws = [n + "=" + repr(getattr(self, n)) for n in self.kwnames]
        s += ", ".join(kws) + ")"
        return s

    #
    # Properties
    #

    @property
    def stdin(self):
        return self._stdin

    @stdin.setter
    def stdin(self, value):
        if self._stdin is None:
            self._stdin = value
        elif value is None:
            pass
        else:
            safe_close(value)
            msg = "Multiple inputs for stdin for {0!r}"
            msg = msg.format(" ".join(self.args))
            raise XonshError(msg)

    @property
    def stdout(self):
        return self._stdout

    @stdout.setter
    def stdout(self, value):
        if self._stdout is None:
            self._stdout = value
        elif value is None:
            pass
        else:
            safe_close(value)
            msg = "Multiple redirections for stdout for {0!r}"
            msg = msg.format(" ".join(self.args))
            raise XonshError(msg)

    @property
    def stderr(self):
        return self._stderr

    @stderr.setter
    def stderr(self, value):
        if self._stderr is None:
            self._stderr = value
        elif value is None:
            pass
        else:
            safe_close(value)
            msg = "Multiple redirections for stderr for {0!r}"
            msg = msg.format(" ".join(self.args))
            raise XonshError(msg)

    #
    # Execution methods
    #

    def run(self, *, pipeline_group=None):
        """Launches the subprocess and returns the object."""
        event_name = self._cmd_event_name()
        self._pre_run_event_fire(event_name)
        kwargs = {n: getattr(self, n) for n in self.kwnames}
        self.prep_env(kwargs)
        self.prep_preexec_fn(kwargs, pipeline_group=pipeline_group)
        if callable(self.alias):
            if "preexec_fn" in kwargs:
                kwargs.pop("preexec_fn")
            p = self.cls(self.alias, self.cmd, **kwargs)
        else:
            self._fix_null_cmd_bytes()
            p = self._run_binary(kwargs)
        p.spec = self
        p.last_in_pipeline = self.last_in_pipeline
        p.captured_stdout = self.captured_stdout
        p.captured_stderr = self.captured_stderr
        self._post_run_event_fire(event_name, p)
        return p

    def _run_binary(self, kwargs):
        try:
            bufsize = 1
            p = self.cls(self.cmd, bufsize=bufsize, **kwargs)
        except PermissionError:
            e = "xonsh: subprocess mode: permission denied: {0}"
            raise XonshError(e.format(self.cmd[0]))
        except FileNotFoundError:
            cmd0 = self.cmd[0]
            e = "xonsh: subprocess mode: command not found: {0}".format(cmd0)
            env = builtins.__xonsh__.env
            sug = suggest_commands(cmd0, env, builtins.aliases)
            if len(sug.strip()) > 0:
                e += "\n" + suggest_commands(cmd0, env, builtins.aliases)
            raise XonshError(e)
        return p

    def prep_env(self, kwargs):
        """Prepares the environment to use in the subprocess."""
        denv = builtins.__xonsh__.env.detype()
        if ON_WINDOWS:
            # Over write prompt variable as xonsh's $PROMPT does
            # not make much sense for other subprocs
            denv["PROMPT"] = "$P$G"
        kwargs["env"] = denv

    def prep_preexec_fn(self, kwargs, pipeline_group=None):
        """Prepares the 'preexec_fn' keyword argument"""
        if not ON_POSIX:
            return
        if not builtins.__xonsh__.env.get("XONSH_INTERACTIVE"):
            return
        if pipeline_group is None or ON_WSL:
            # If there is no pipeline group
            # or the platform is windows subsystem for linux (WSL)
            xonsh_preexec_fn = no_pg_xonsh_preexec_fn
        else:

            def xonsh_preexec_fn():
                """Preexec function bound to a pipeline group."""
                os.setpgid(0, pipeline_group)
                signal.signal(signal.SIGTSTP, default_signal_pauser)

        kwargs["preexec_fn"] = xonsh_preexec_fn

    def _fix_null_cmd_bytes(self):
        # Popen does not accept null bytes in its input commands.
        # That doesn't stop some subprocesses from using them. Here we
        # escape them just in case.
        cmd = self.cmd
        for i in range(len(cmd)):
            cmd[i] = cmd[i].replace("\0", "\\0")

    def _cmd_event_name(self):
        if callable(self.alias):
            return getattr(self.alias, "__name__", repr(self.alias))
        elif self.binary_loc is None:
            return "<not-found>"
        else:
            return os.path.basename(self.binary_loc)

    def _pre_run_event_fire(self, name):
        event_name = "on_pre_spec_run_" + name
        if events.exists(event_name):
            event = getattr(events, event_name)
            event.fire(spec=self)

    def _post_run_event_fire(self, name, proc):
        event_name = "on_post_spec_run_" + name
        if events.exists(event_name):
            event = getattr(events, event_name)
            event.fire(spec=self, proc=proc)

    #
    # Building methods
    #

    @classmethod
    def build(kls, cmd, *, cls=subprocess.Popen, **kwargs):
        """Creates an instance of the subprocess command, with any
        modifications and adjustments based on the actual cmd that
        was received.
        """
        # modifications that do not alter cmds may come before creating instance
        spec = kls(cmd, cls=cls, **kwargs)
        # modifications that alter cmds must come after creating instance
        # perform initial redirects
        spec.redirect_leading()
        spec.redirect_trailing()
        # apply aliases
        spec.resolve_alias()
        spec.resolve_binary_loc()
        spec.resolve_auto_cd()
        spec.resolve_executable_commands()
        spec.resolve_alias_cls()
        spec.resolve_stack()
        return spec

    def redirect_leading(self):
        """Manage leading redirects such as with '< input.txt COMMAND'. """
        while len(self.cmd) >= 3 and self.cmd[0] == "<":
            self.stdin = safe_open(self.cmd[1], "r")
            self.cmd = self.cmd[2:]

    def redirect_trailing(self):
        """Manages trailing redirects."""
        while True:
            cmd = self.cmd
            if len(cmd) >= 3 and _is_redirect(cmd[-2]):
                streams = _redirect_streams(cmd[-2], cmd[-1])
                self.stdin, self.stdout, self.stderr = streams
                self.cmd = cmd[:-2]
            elif len(cmd) >= 2 and _is_redirect(cmd[-1]):
                streams = _redirect_streams(cmd[-1])
                self.stdin, self.stdout, self.stderr = streams
                self.cmd = cmd[:-1]
            else:
                break

    def resolve_alias(self):
        """Sets alias in command, if applicable."""
        cmd0 = self.cmd[0]
        if callable(cmd0):
            alias = cmd0
        else:
            alias = builtins.aliases.get(cmd0, None)
        self.alias = alias

    def resolve_binary_loc(self):
        """Sets the binary location"""
        alias = self.alias
        if alias is None:
            binary_loc = locate_binary(self.cmd[0])
        elif callable(alias):
            binary_loc = None
        else:
            binary_loc = locate_binary(alias[0])
        self.binary_loc = binary_loc

    def resolve_auto_cd(self):
        """Implements AUTO_CD functionality."""
        if not (
            self.alias is None
            and self.binary_loc is None
            and len(self.cmd) == 1
            and builtins.__xonsh__.env.get("AUTO_CD")
            and os.path.isdir(self.cmd[0])
        ):
            return
        self.cmd.insert(0, "cd")
        self.alias = builtins.aliases.get("cd", None)

    def resolve_executable_commands(self):
        """Resolve command executables, if applicable."""
        alias = self.alias
        if alias is None:
            pass
        elif callable(alias):
            self.cmd.pop(0)
            return
        else:
            self.cmd = alias + self.cmd[1:]
            # resolve any redirects the aliases may have applied
            self.redirect_leading()
            self.redirect_trailing()
        if self.binary_loc is None:
            return
        try:
            self.cmd = get_script_subproc_command(self.binary_loc, self.cmd[1:])
        except PermissionError:
            e = "xonsh: subprocess mode: permission denied: {0}"
            raise XonshError(e.format(self.cmd[0]))

    def resolve_alias_cls(self):
        """Determine which proxy class to run an alias with."""
        alias = self.alias
        if not callable(alias):
            return
        self.is_proxy = True
        thable = getattr(alias, "__xonsh_threadable__", True)
        cls = ProcProxyThread if thable else ProcProxy
        self.cls = cls
        self.threadable = thable
        # also check capturability, while we are here
        cpable = getattr(alias, "__xonsh_capturable__", self.captured)
        self.captured = cpable

    def resolve_stack(self):
        """Computes the stack for a callable alias's call-site, if needed."""
        if not callable(self.alias):
            return
        # check that we actual need the stack
        sig = inspect.signature(self.alias)
        if len(sig.parameters) <= 5 and "stack" not in sig.parameters:
            return
        # compute the stack, and filter out these build methods
        # run_subproc() is the 4th command in the stack
        # we want to filter out one up, e.g. subproc_captured_hiddenobject()
        # after that the stack from the call site starts.
        stack = inspect.stack(context=0)
        assert stack[3][3] == "run_subproc", "xonsh stack has changed!"
        del stack[:5]
        self.stack = stack


def _safe_pipe_properties(fd, use_tty=False):
    """Makes sure that a pipe file descriptor properties are sane."""
    if not use_tty:
        return
    # due to some weird, long standing issue in Python, PTYs come out
    # replacing newline \n with \r\n. This causes issues for raw unix
    # protocols, like git and ssh, which expect unix line endings.
    # see https://mail.python.org/pipermail/python-list/2013-June/650460.html
    # for more details and the following solution.
    props = termios.tcgetattr(fd)
    props[1] = props[1] & (~termios.ONLCR) | termios.ONLRET
    termios.tcsetattr(fd, termios.TCSANOW, props)
    # newly created PTYs have a stardard size (24x80), set size to the same size
    # than the current terminal
    winsize = None
    if sys.stdin.isatty():
        winsize = fcntl.ioctl(sys.stdin.fileno(), termios.TIOCGWINSZ, b"0000")
    elif sys.stdout.isatty():
        winsize = fcntl.ioctl(sys.stdout.fileno(), termios.TIOCGWINSZ, b"0000")
    elif sys.stderr.isatty():
        winsize = fcntl.ioctl(sys.stderr.fileno(), termios.TIOCGWINSZ, b"0000")
    if winsize is not None:
        fcntl.ioctl(fd, termios.TIOCSWINSZ, winsize)


def _update_last_spec(last):
    captured = last.captured
    last.last_in_pipeline = True
    if not captured:
        return
    callable_alias = callable(last.alias)
    if callable_alias:
        pass
    else:
        cmds_cache = builtins.__xonsh__.commands_cache
        thable = cmds_cache.predict_threadable(
            last.args
        ) and cmds_cache.predict_threadable(last.cmd)
        if captured and thable:
            last.cls = PopenThread
        elif not thable:
            # foreground processes should use Popen
            last.threadable = False
            if captured == "object" or captured == "hiddenobject":
                # CommandPipeline objects should not pipe stdout, stderr
                return
    # cannot used PTY pipes for aliases, for some dark reason,
    # and must use normal pipes instead.
    use_tty = ON_POSIX and not callable_alias
    # Do not set standard in! Popen is not a fan of redirections here
    # set standard out
    if last.stdout is not None:
        last.universal_newlines = True
    elif captured in STDOUT_CAPTURE_KINDS:
        last.universal_newlines = False
        r, w = os.pipe()
        last.stdout = safe_open(w, "wb")
        last.captured_stdout = safe_open(r, "rb")
    elif builtins.__xonsh__.stdout_uncaptured is not None:
        last.universal_newlines = True
        last.stdout = builtins.__xonsh__.stdout_uncaptured
        last.captured_stdout = last.stdout
    elif ON_WINDOWS and not callable_alias:
        last.universal_newlines = True
        last.stdout = None  # must truly stream on windows
        last.captured_stdout = ConsoleParallelReader(1)
    else:
        last.universal_newlines = True
        r, w = pty.openpty() if use_tty else os.pipe()
        _safe_pipe_properties(w, use_tty=use_tty)
        last.stdout = safe_open(w, "w")
        _safe_pipe_properties(r, use_tty=use_tty)
        last.captured_stdout = safe_open(r, "r")
    # set standard error
    if last.stderr is not None:
        pass
    elif captured == "object":
        r, w = os.pipe()
        last.stderr = safe_open(w, "w")
        last.captured_stderr = safe_open(r, "r")
    elif builtins.__xonsh__.stderr_uncaptured is not None:
        last.stderr = builtins.__xonsh__.stderr_uncaptured
        last.captured_stderr = last.stderr
    elif ON_WINDOWS and not callable_alias:
        last.universal_newlines = True
        last.stderr = None  # must truly stream on windows
    else:
        r, w = pty.openpty() if use_tty else os.pipe()
        _safe_pipe_properties(w, use_tty=use_tty)
        last.stderr = safe_open(w, "w")
        _safe_pipe_properties(r, use_tty=use_tty)
        last.captured_stderr = safe_open(r, "r")
    # redirect stdout to stderr, if we should
    if isinstance(last.stdout, int) and last.stdout == 2:
        # need to use private interface to avoid duplication.
        last._stdout = last.stderr
    # redirect stderr to stdout, if we should
    if callable_alias and last.stderr == subprocess.STDOUT:
        last._stderr = last.stdout
        last.captured_stderr = last.captured_stdout


def cmds_to_specs(cmds, captured=False):
    """Converts a list of cmds to a list of SubprocSpec objects that are
    ready to be executed.
    """
    # first build the subprocs independently and separate from the redirects
    i = 0
    specs = []
    redirects = []
    for cmd in cmds:
        if isinstance(cmd, str):
            redirects.append(cmd)
        else:
            if cmd[-1] == "&":
                cmd = cmd[:-1]
                redirects.append("&")
            spec = SubprocSpec.build(cmd, captured=captured)
            spec.pipeline_index = i
            specs.append(spec)
            i += 1
    # now modify the subprocs based on the redirects.
    for i, redirect in enumerate(redirects):
        if redirect == "|":
            # these should remain integer file descriptors, and not Python
            # file objects since they connect processes.
            r, w = os.pipe()
            specs[i].stdout = w
            specs[i + 1].stdin = r
        elif redirect == "&" and i == len(redirects) - 1:
            specs[-1].background = True
        else:
            raise XonshError("unrecognized redirect {0!r}".format(redirect))
    # Apply boundary conditions
    _update_last_spec(specs[-1])
    return specs


def _should_set_title(captured=False):
    env = builtins.__xonsh__.env
    return (
        env.get("XONSH_INTERACTIVE")
        and not env.get("XONSH_STORE_STDOUT")
        and captured not in STDOUT_CAPTURE_KINDS
        and builtins.__xonsh__.shell is not None
    )


def run_subproc(cmds, captured=False):
    """Runs a subprocess, in its many forms. This takes a list of 'commands,'
    which may be a list of command line arguments or a string, representing
    a special connecting character.  For example::

        $ ls | grep wakka

    is represented by the following cmds::

        [['ls'], '|', ['grep', 'wakka']]

    Lastly, the captured argument affects only the last real command.
    """
    specs = cmds_to_specs(cmds, captured=captured)
    captured = specs[-1].captured
    if captured == "hiddenobject":
        command = HiddenCommandPipeline(specs)
    else:
        command = CommandPipeline(specs)
    proc = command.proc
    background = command.spec.background
    if not all(x.is_proxy for x in specs):
        add_job(
            {
                "cmds": cmds,
                "pids": [i.pid for i in command.procs],
                "obj": proc,
                "bg": background,
                "pipeline": command,
                "pgrp": command.term_pgid,
            }
        )
    if _should_set_title(captured=captured):
        # set title here to get currently executing command
        pause_call_resume(proc, builtins.__xonsh__.shell.settitle)
    else:
        # for some reason, some programs are in a stopped state when the flow
        # reaches this point, hence a SIGCONT should be sent to `proc` to make
        # sure that the shell doesn't hang. This `pause_call_resume` invocation
        # does this
        pause_call_resume(proc, int)
    # create command or return if backgrounding.
    if background:
        return
    # now figure out what we should return.
    if captured == "stdout":
        command.end()
        return command.output
    elif captured == "object":
        return command
    elif captured == "hiddenobject":
        command.end()
        return command
    else:
        command.end()
        return


def subproc_captured_stdout(*cmds):
    """Runs a subprocess, capturing the output. Returns the stdout
    that was produced as a str.
    """
    return run_subproc(cmds, captured="stdout")


def subproc_captured_inject(*cmds):
    """Runs a subprocess, capturing the output. Returns a list of
    whitespace-separated strings of the stdout that was produced.
    The string is split using xonsh's lexer, rather than Python's str.split()
    or shlex.split().
    """
    s = run_subproc(cmds, captured="stdout")
    toks = builtins.__xonsh__.execer.parser.lexer.split(s.strip())
    return toks


def subproc_captured_object(*cmds):
    """
    Runs a subprocess, capturing the output. Returns an instance of
    CommandPipeline representing the completed command.
    """
    return run_subproc(cmds, captured="object")


def subproc_captured_hiddenobject(*cmds):
    """Runs a subprocess, capturing the output. Returns an instance of
    HiddenCommandPipeline representing the completed command.
    """
    return run_subproc(cmds, captured="hiddenobject")


def subproc_uncaptured(*cmds):
    """Runs a subprocess, without capturing the output. Returns the stdout
    that was produced as a str.
    """
    return run_subproc(cmds, captured=False)


def ensure_list_of_strs(x):
    """Ensures that x is a list of strings."""
    if isinstance(x, str):
        rtn = [x]
    elif isinstance(x, cabc.Sequence):
        rtn = [i if isinstance(i, str) else str(i) for i in x]
    else:
        rtn = [str(x)]
    return rtn


def list_of_strs_or_callables(x):
    """Ensures that x is a list of strings or functions"""
    if isinstance(x, str) or callable(x):
        rtn = [x]
    elif isinstance(x, cabc.Iterable):
        rtn = [i if isinstance(i, str) or callable(i) else str(i) for i in x]
    else:
        rtn = [str(x)]
    return rtn


def list_of_list_of_strs_outer_product(x):
    """Takes an outer product of a list of strings"""
    lolos = map(ensure_list_of_strs, x)
    rtn = []
    for los in itertools.product(*lolos):
        s = "".join(los)
        if "*" in s:
            rtn.extend(builtins.__xonsh__.glob(s))
        else:
            rtn.append(builtins.__xonsh__.expand_path(s))
    return rtn


@lazyobject
def MACRO_FLAG_KINDS():
    return {
        "s": str,
        "str": str,
        "string": str,
        "a": AST,
        "ast": AST,
        "c": types.CodeType,
        "code": types.CodeType,
        "compile": types.CodeType,
        "v": eval,
        "eval": eval,
        "x": exec,
        "exec": exec,
        "t": type,
        "type": type,
    }


def _convert_kind_flag(x):
    """Puts a kind flag (string) a canonical form."""
    x = x.lower()
    kind = MACRO_FLAG_KINDS.get(x, None)
    if kind is None:
        raise TypeError("{0!r} not a recognized macro type.".format(x))
    return kind


def convert_macro_arg(raw_arg, kind, glbs, locs, *, name="<arg>", macroname="<macro>"):
    """Converts a string macro argument based on the requested kind.

    Parameters
    ----------
    raw_arg : str
        The str representation of the macro argument.
    kind : object
        A flag or type representing how to convert the argument.
    glbs : Mapping
        The globals from the call site.
    locs : Mapping or None
        The locals from the call site.
    name : str, optional
        The macro argument name.
    macroname : str, optional
        The name of the macro itself.

    Returns
    -------
    The converted argument.
    """
    # munge kind and mode to start
    mode = None
    if isinstance(kind, cabc.Sequence) and not isinstance(kind, str):
        # have (kind, mode) tuple
        kind, mode = kind
    if isinstance(kind, str):
        kind = _convert_kind_flag(kind)
    if kind is str or kind is None:
        return raw_arg  # short circuit since there is nothing else to do
    # select from kind and convert
    execer = builtins.__xonsh__.execer
    filename = macroname + "(" + name + ")"
    if kind is AST:
        ctx = set(dir(builtins)) | set(glbs.keys())
        if locs is not None:
            ctx |= set(locs.keys())
        mode = mode or "eval"
        if mode != "eval" and not raw_arg.endswith("\n"):
            raw_arg += "\n"
        arg = execer.parse(raw_arg, ctx, mode=mode, filename=filename)
    elif kind is types.CodeType or kind is compile:  # NOQA
        mode = mode or "eval"
        arg = execer.compile(
            raw_arg, mode=mode, glbs=glbs, locs=locs, filename=filename
        )
    elif kind is eval:
        arg = execer.eval(raw_arg, glbs=glbs, locs=locs, filename=filename)
    elif kind is exec:
        mode = mode or "exec"
        if not raw_arg.endswith("\n"):
            raw_arg += "\n"
        arg = execer.exec(raw_arg, mode=mode, glbs=glbs, locs=locs, filename=filename)
    elif kind is type:
        arg = type(execer.eval(raw_arg, glbs=glbs, locs=locs, filename=filename))
    else:
        msg = "kind={0!r} and mode={1!r} was not recognized for macro " "argument {2!r}"
        raise TypeError(msg.format(kind, mode, name))
    return arg


@contextlib.contextmanager
def in_macro_call(f, glbs, locs):
    """Attaches macro globals and locals temporarily to function as a
    context manager.

    Parameters
    ----------
    f : callable object
        The function that is called as ``f(*args)``.
    glbs : Mapping
        The globals from the call site.
    locs : Mapping or None
        The locals from the call site.
    """
    prev_glbs = getattr(f, "macro_globals", None)
    prev_locs = getattr(f, "macro_locals", None)
    f.macro_globals = glbs
    f.macro_locals = locs
    yield
    if prev_glbs is None:
        del f.macro_globals
    else:
        f.macro_globals = prev_glbs
    if prev_locs is None:
        del f.macro_locals
    else:
        f.macro_locals = prev_locs


def call_macro(f, raw_args, glbs, locs):
    """Calls a function as a macro, returning its result.

    Parameters
    ----------
    f : callable object
        The function that is called as ``f(*args)``.
    raw_args : tuple of str
        The str representation of arguments of that were passed into the
        macro. These strings will be parsed, compiled, evaled, or left as
        a string depending on the annotations of f.
    glbs : Mapping
        The globals from the call site.
    locs : Mapping or None
        The locals from the call site.
    """
    sig = inspect.signature(f)
    empty = inspect.Parameter.empty
    macroname = f.__name__
    i = 0
    args = []
    for (key, param), raw_arg in zip(sig.parameters.items(), raw_args):
        i += 1
        if raw_arg == "*":
            break
        kind = param.annotation
        if kind is empty or kind is None:
            kind = str
        arg = convert_macro_arg(
            raw_arg, kind, glbs, locs, name=key, macroname=macroname
        )
        args.append(arg)
    reg_args, kwargs = _eval_regular_args(raw_args[i:], glbs, locs)
    args += reg_args
    with in_macro_call(f, glbs, locs):
        rtn = f(*args, **kwargs)
    return rtn


@lazyobject
def KWARG_RE():
    return re.compile(r"([A-Za-z_]\w*=|\*\*)")


def _starts_as_arg(s):
    """Tests if a string starts as a non-kwarg string would."""
    return KWARG_RE.match(s) is None


def _eval_regular_args(raw_args, glbs, locs):
    if not raw_args:
        return [], {}
    arglist = list(itertools.takewhile(_starts_as_arg, raw_args))
    kwarglist = raw_args[len(arglist) :]
    execer = builtins.__xonsh__.execer
    if not arglist:
        args = arglist
        kwargstr = "dict({})".format(", ".join(kwarglist))
        kwargs = execer.eval(kwargstr, glbs=glbs, locs=locs)
    elif not kwarglist:
        argstr = "({},)".format(", ".join(arglist))
        args = execer.eval(argstr, glbs=glbs, locs=locs)
        kwargs = {}
    else:
        argstr = "({},)".format(", ".join(arglist))
        kwargstr = "dict({})".format(", ".join(kwarglist))
        both = "({}, {})".format(argstr, kwargstr)
        args, kwargs = execer.eval(both, glbs=glbs, locs=locs)
    return args, kwargs


def enter_macro(obj, raw_block, glbs, locs):
    """Prepares to enter a context manager macro by attaching the contents
    of the macro block, globals, and locals to the object. These modifications
    are made in-place and the original object is returned.


    Parameters
    ----------
    obj : context manager
        The object that is about to be entered via a with-statement.
    raw_block : str
        The str of the block that is the context body.
        This string will be parsed, compiled, evaled, or left as
        a string depending on the return annotation of obj.__enter__.
    glbs : Mapping
        The globals from the context site.
    locs : Mapping or None
        The locals from the context site.

    Returns
    -------
    obj : context manager
        The same context manager but with the new macro information applied.
    """
    # recurse down sequences
    if isinstance(obj, cabc.Sequence):
        for x in obj:
            enter_macro(x, raw_block, glbs, locs)
        return obj
    # convert block as needed
    kind = getattr(obj, "__xonsh_block__", str)
    macroname = getattr(obj, "__name__", "<context>")
    block = convert_macro_arg(
        raw_block, kind, glbs, locs, name="<with!>", macroname=macroname
    )
    # attach attrs
    obj.macro_globals = glbs
    obj.macro_locals = locs
    obj.macro_block = block
    return obj


def load_builtins(execer=None, ctx=None):
    """Loads the xonsh builtins into the Python builtins. Sets the
    BUILTINS_LOADED variable to True.
    """
    global BUILTINS_LOADED
    if not hasattr(builtins, "__xonsh__"):
        builtins.__xonsh__ = XonshSession(execer=execer, ctx=ctx)
    builtins.__xonsh__.load(execer=execer, ctx=ctx)
    builtins.__xonsh__.link_builtins(execer=execer)
    BUILTINS_LOADED = True


def _lastflush(s=None, f=None):
    if hasattr(builtins, "__xonsh__"):
        if builtins.__xonsh__.history is not None:
            builtins.__xonsh__.history.flush(at_exit=True)


def unload_builtins():
    """Removes the xonsh builtins from the Python builtins, if the
    BUILTINS_LOADED is True, sets BUILTINS_LOADED to False, and returns.
    """
    global BUILTINS_LOADED
    if not hasattr(builtins, "__xonsh__"):
        BUILTINS_LOADED = False
        return
    env = getattr(builtins.__xonsh__, "env", None)
    if isinstance(env, Env):
        env.undo_replace_env()
    if hasattr(builtins.__xonsh__, "pyexit"):
        builtins.exit = builtins.__xonsh__.pyexit
    if hasattr(builtins.__xonsh__, "pyquit"):
        builtins.quit = builtins.__xonsh__.pyquit
    if not BUILTINS_LOADED:
        return
    builtins.__xonsh__.unlink_builtins()
    delattr(builtins, "__xonsh__")
    BUILTINS_LOADED = False


@contextlib.contextmanager
def xonsh_builtins(execer=None):
    """A context manager for using the xonsh builtins only in a limited
    scope. Likely useful in testing.
    """
    load_builtins(execer=execer)
    yield
    unload_builtins()


class XonshSession:
    """All components defining a xonsh session.

    """

    def __init__(self, execer=None, ctx=None):
        """
        Parameters
        ----------
        execer : Execer, optional
            Xonsh execution object, may be None to start
        ctx : Mapping, optional
            Context to start xonsh session with.
        """
        self.execer = execer
        self.ctx = {} if ctx is None else ctx

    def load(self, execer=None, ctx=None):
        """Loads the session with default values.

        Parameters
        ----------
        execer : Execer, optional
            Xonsh execution object, may be None to start
        ctx : Mapping, optional
            Context to start xonsh session with.
        """
        if ctx is not None:
            self.ctx = ctx
        self.env = Env(default_env())
        self.help = helper
        self.superhelp = superhelper
        self.pathsearch = pathsearch
        self.globsearch = globsearch
        self.regexsearch = regexsearch
        self.glob = globpath
        self.expand_path = expand_path
        self.exit = False
        self.stdout_uncaptured = None
        self.stderr_uncaptured = None

        if hasattr(builtins, "exit"):
            self.pyexit = builtins.exit
            del builtins.exit

        if hasattr(builtins, "quit"):
            self.pyquit = builtins.quit
            del builtins.quit

        self.subproc_captured_stdout = subproc_captured_stdout
        self.subproc_captured_inject = subproc_captured_inject
        self.subproc_captured_object = subproc_captured_object
        self.subproc_captured_hiddenobject = subproc_captured_hiddenobject
        self.subproc_uncaptured = subproc_uncaptured
        self.execer = execer
        self.commands_cache = CommandsCache()
        self.all_jobs = {}
        self.ensure_list_of_strs = ensure_list_of_strs
        self.list_of_strs_or_callables = list_of_strs_or_callables

        self.list_of_list_of_strs_outer_product = list_of_list_of_strs_outer_product

        self.completers = xonsh.completers.init.default_completers()
        self.call_macro = call_macro
        self.enter_macro = enter_macro
        self.path_literal = path_literal

        self.builtins = _BuiltIns(execer)

        self.history = None
        self.shell = None

    def link_builtins(self, execer=None):
        # public built-ins
        proxy_mapping = {
            "XonshError": "__xonsh__.builtins.XonshError",
            "XonshCalledProcessError": "__xonsh__.builtins.XonshCalledProcessError",
            "evalx": "__xonsh__.builtins.evalx",
            "execx": "__xonsh__.builtins.execx",
            "compilex": "__xonsh__.builtins.compilex",
            "events": "__xonsh__.builtins.events",
        }
        for refname, objname in proxy_mapping.items():
            proxy = DynamicAccessProxy(refname, objname)
            setattr(builtins, refname, proxy)

        # sneak the path search functions into the aliases
        # Need this inline/lazy import here since we use locate_binary that
        # relies on __xonsh__.env in default aliases
        builtins.default_aliases = builtins.aliases = Aliases(make_default_aliases())
        atexit.register(_lastflush)
        for sig in AT_EXIT_SIGNALS:
            resetting_signal_handle(sig, _lastflush)

    def unlink_builtins(self):
        names = [
            "XonshError",
            "XonshCalledProcessError",
            "evalx",
            "execx",
            "compilex",
            "default_aliases",
            "events",
        ]

        for name in names:
            if hasattr(builtins, name):
                delattr(builtins, name)


class _BuiltIns:
    def __init__(self, execer=None):
        # public built-ins
        self.XonshError = XonshError
        self.XonshCalledProcessError = XonshCalledProcessError
        self.evalx = None if execer is None else execer.eval
        self.execx = None if execer is None else execer.exec
        self.compilex = None if execer is None else execer.compile
        self.events = events


class DynamicAccessProxy:
    """Proxies access dynamically."""

    def __init__(self, refname, objname):
        """
        Parameters
        ----------
        refname : str
            '.'-separated string that represents the new, reference name that
            the user will access.
        objname : str
            '.'-separated string that represents the name where the target
            object actually lives that refname points to.
        """
        super().__setattr__("refname", refname)
        super().__setattr__("objname", objname)

    @property
    def obj(self):
        """Dynamically grabs object"""
        names = self.objname.split(".")
        obj = builtins
        for name in names:
            obj = getattr(obj, name)
        return obj

    def __getattr__(self, name):
        return getattr(self.obj, name)

    def __setattr__(self, name, value):
        return super().__setattr__(self.obj, name, value)

    def __delattr__(self, name):
        return delattr(self.obj, name)

    def __getitem__(self, item):
        return self.obj.__getitem__(item)

    def __setitem__(self, item, value):
        return self.obj.__setitem__(item, value)

    def __delitem__(self, item):
        del self.obj[item]

    def __call__(self, *args, **kwargs):
<<<<<<< HEAD
        return self.obj.__call__(*args, **kwargs)
=======
        return self.obj.__call__(*args, **kwargs)

    def __dir__(self):
        return self.obj.__dir__()


class DeprecationWarningProxy:
    """Proxies access, but warns in the process."""

    def __init__(self, oldname, newname):
        super().__setattr__("oldname", oldname)
        super().__setattr__("newname", newname)

    @property
    def obj(self):
        """Dynamically grabs object"""
        names = self.newname.split(".")
        obj = builtins
        for name in names:
            obj = getattr(obj, name)
        return obj

    def warn(self):
        """Issues deprecation warning."""
        warnings.warn(
            "{} has been deprecated, please use {} instead.".format(
                self.oldname, self.newname
            ),
            DeprecationWarning,
            stacklevel=3,
        )

    def __getattr__(self, name):
        self.warn()
        return getattr(self.obj, name)

    def __setattr__(self, name, value):
        self.warn()
        return super().__setattr__(self.obj, name, value)

    def __delattr__(self, name):
        self.warn()
        return delattr(self.obj, name)

    def __getitem__(self, item):
        self.warn()
        return self.obj.__getitem__(item)

    def __setitem__(self, item, value):
        self.warn()
        return self.obj.__setitem__(item, value)

    def __delitem__(self, item):
        self.warn()
        del self.obj[item]

    def __call__(self, *args, **kwargs):
        self.warn()
        return self.obj.__call__(*args, **kwargs)


def load_proxies():
    """Loads builtin dynamic access proxies.
    Also puts temporary shims in place for `__xonsh_*__` builtins.
    """
    proxy_mapping = {
        "XonshError": "__xonsh__.builtins.XonshError",
        "XonshCalledProcessError": "__xonsh__.builtins.XonshCalledProcessError",
        "evalx": "__xonsh__.builtins.evalx",
        "execx": "__xonsh__.builtins.execx",
        "compilex": "__xonsh__.builtins.compilex",
        "events": "__xonsh__.builtins.events",
    }
    for refname, objname in proxy_mapping.items():
        proxy = DynamicAccessProxy(refname, objname)
        setattr(builtins, refname, proxy)


def unload_proxies():
    """Removes the xonsh builtins (proxies) from the Python builtins.
    """

    names = [
        "XonshError",
        "XonshCalledProcessError",
        "evalx",
        "execx",
        "compilex",
        "default_aliases",
    ]
    for name in names:
        if hasattr(builtins, name):
            delattr(builtins, name)
>>>>>>> 8576e9c2
<|MERGE_RESOLUTION|>--- conflicted
+++ resolved
@@ -1489,100 +1489,7 @@
         del self.obj[item]
 
     def __call__(self, *args, **kwargs):
-<<<<<<< HEAD
         return self.obj.__call__(*args, **kwargs)
-=======
-        return self.obj.__call__(*args, **kwargs)
 
     def __dir__(self):
-        return self.obj.__dir__()
-
-
-class DeprecationWarningProxy:
-    """Proxies access, but warns in the process."""
-
-    def __init__(self, oldname, newname):
-        super().__setattr__("oldname", oldname)
-        super().__setattr__("newname", newname)
-
-    @property
-    def obj(self):
-        """Dynamically grabs object"""
-        names = self.newname.split(".")
-        obj = builtins
-        for name in names:
-            obj = getattr(obj, name)
-        return obj
-
-    def warn(self):
-        """Issues deprecation warning."""
-        warnings.warn(
-            "{} has been deprecated, please use {} instead.".format(
-                self.oldname, self.newname
-            ),
-            DeprecationWarning,
-            stacklevel=3,
-        )
-
-    def __getattr__(self, name):
-        self.warn()
-        return getattr(self.obj, name)
-
-    def __setattr__(self, name, value):
-        self.warn()
-        return super().__setattr__(self.obj, name, value)
-
-    def __delattr__(self, name):
-        self.warn()
-        return delattr(self.obj, name)
-
-    def __getitem__(self, item):
-        self.warn()
-        return self.obj.__getitem__(item)
-
-    def __setitem__(self, item, value):
-        self.warn()
-        return self.obj.__setitem__(item, value)
-
-    def __delitem__(self, item):
-        self.warn()
-        del self.obj[item]
-
-    def __call__(self, *args, **kwargs):
-        self.warn()
-        return self.obj.__call__(*args, **kwargs)
-
-
-def load_proxies():
-    """Loads builtin dynamic access proxies.
-    Also puts temporary shims in place for `__xonsh_*__` builtins.
-    """
-    proxy_mapping = {
-        "XonshError": "__xonsh__.builtins.XonshError",
-        "XonshCalledProcessError": "__xonsh__.builtins.XonshCalledProcessError",
-        "evalx": "__xonsh__.builtins.evalx",
-        "execx": "__xonsh__.builtins.execx",
-        "compilex": "__xonsh__.builtins.compilex",
-        "events": "__xonsh__.builtins.events",
-    }
-    for refname, objname in proxy_mapping.items():
-        proxy = DynamicAccessProxy(refname, objname)
-        setattr(builtins, refname, proxy)
-
-
-def unload_proxies():
-    """Removes the xonsh builtins (proxies) from the Python builtins.
-    """
-
-    names = [
-        "XonshError",
-        "XonshCalledProcessError",
-        "evalx",
-        "execx",
-        "compilex",
-        "default_aliases",
-    ]
-    for name in names:
-        if hasattr(builtins, name):
-            delattr(builtins, name)
->>>>>>> 8576e9c2
+        return self.obj.__dir__()